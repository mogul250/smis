{
  "name": "smis-frontend",
  "version": "1.0.0",
  "description": "Frontend for School Management Information System",
  "private": true,
  "scripts": {
    "dev": "next dev",
    "build": "next build",
    "start": "next start",
    "lint": "next lint",
    "test": "jest",
    "test:watch": "jest --watch",
    "test:coverage": "jest --coverage",
    "test:integration": "ts-node scripts/test-api-integration.ts",
    "test:api": "playwright test --project=api-tests",
    "test:api:ui": "playwright test --project=api-tests --ui",
    "test:api:report": "playwright show-report test-results/html-report",
    "test:e2e": "playwright test --project=chromium",
    "test:e2e:ui": "playwright test --project=chromium --ui",
    "test:all": "playwright test",
    "test:accessibility": "playwright test --grep @accessibility",
    "analyze": "ANALYZE=true npm run build",
    "lighthouse": "lighthouse http://localhost:3000 --output=html --output-path=./lighthouse-report.html"
  },
  "dependencies": {
    "@fortawesome/fontawesome-svg-core": "^7.0.1",
    "@fortawesome/free-solid-svg-icons": "^7.0.1",
    "@fortawesome/react-fontawesome": "^3.0.2",
    "@radix-ui/react-label": "^2.1.7",
    "@radix-ui/react-select": "^2.2.6",
    "@radix-ui/react-slot": "^1.2.3",
    "autoprefixer": "^10.4.14",
    "axios": "^1.4.0",
    "chart.js": "^4.3.0",
    "class-variance-authority": "^0.7.1",
    "clsx": "^2.1.1",
    "framer-motion": "^12.23.22",
    "jwt-decode": "^3.1.2",
<<<<<<< HEAD
    "next": "^13.5.11",
=======
    "lucide-react": "^0.544.0",
    "next": "^13.4.0",
>>>>>>> 3a3f8f3c
    "postcss": "^8.4.24",
    "react": "^18.2.0",
    "react-calendar": "^4.2.1",
    "react-chartjs-2": "^5.2.0",
    "react-dom": "^18.2.0",
    "react-icons": "^4.12.0",
    "react-table": "^7.8.0",
    "recharts": "^3.2.1",
    "tailwind-merge": "^3.3.1",
    "tailwindcss": "^3.3.0"
  },
  "devDependencies": {
    "@axe-core/playwright": "^4.7.3",
    "@playwright/test": "^1.36.0",
    "@testing-library/jest-dom": "^5.16.5",
    "@testing-library/react": "^14.0.0",
    "@testing-library/user-event": "^14.4.3",
    "@types/jest": "^29.5.0",
    "@types/node": "^20.0.0",
    "@types/react": "^18.2.0",
    "@types/react-dom": "^18.2.0",
    "babel-jest": "^29.6.1",
    "eslint": "^8.40.0",
    "eslint-config-next": "^13.4.0",
    "jest": "^29.5.0",
    "jest-environment-jsdom": "^29.6.1",
    "lighthouse": "^10.4.0",
    "ts-node": "^10.9.0",
    "typescript": "^5.0.0",
    "web-vitals": "^3.3.2",
    "webpack-bundle-analyzer": "^4.9.0"
  },
  "keywords": [
    "school",
    "management",
    "react",
    "nextjs"
  ],
  "author": "",
  "license": "ISC"
}<|MERGE_RESOLUTION|>--- conflicted
+++ resolved
@@ -36,12 +36,8 @@
     "clsx": "^2.1.1",
     "framer-motion": "^12.23.22",
     "jwt-decode": "^3.1.2",
-<<<<<<< HEAD
-    "next": "^13.5.11",
-=======
     "lucide-react": "^0.544.0",
     "next": "^13.4.0",
->>>>>>> 3a3f8f3c
     "postcss": "^8.4.24",
     "react": "^18.2.0",
     "react-calendar": "^4.2.1",
